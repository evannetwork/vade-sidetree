--- conflicted
+++ resolved
@@ -22,30 +22,24 @@
 use async_trait::async_trait;
 use base64::encode_config;
 use regex::Regex;
-<<<<<<< HEAD
 #[cfg(not(feature = "sdk"))]
 use reqwest::Client;
 use std::collections::HashMap;
 use std::error::Error;
 
+use serde::{Deserialize, Serialize};
 #[cfg(feature = "sdk")]
 use std::os::raw::c_void;
 use vade::{VadePlugin, VadePluginResultValue};
 use vade_sidetree_client::{
-    operations::{self, DeactivateOperationInput, Operation},
-=======
-use serde::{Deserialize, Serialize};
-use std::collections::HashMap;
-use std::error::Error;
-use vade::{VadePlugin, VadePluginResultValue};
-use vade_sidetree_client::{
     did::JsonWebKey,
-    operations::{self, DeactivateOperationInput, Operation, OperationInput},
->>>>>>> fb940432
-    operations::{RecoverOperationInput, UpdateOperationInput},
+    operations::{
+        self, DeactivateOperationInput, Operation, OperationInput, RecoverOperationInput,
+        UpdateOperationInput,
+    },
 };
 
-const DEFAULT_URL: &str = "https://sidetree.evan.network/3.0/";
+const DEFAULT_URL: &str = "https://sidetree.evan.network/1.0/";
 const EVAN_METHOD: &str = "did:evan";
 const METHOD_REGEX: &str = r#"^(.*):0x(.*)$"#;
 const DID_SIDETREE: &str = "sidetree";
