/*
  Copyright (c) 2018-present evan GmbH.

  Licensed under the Apache License, Version 2.0 (the "License");
  you may not use this file except in compliance with the License.
  You may obtain a copy of the License at

      http://www.apache.org/licenses/LICENSE-2.0

  Unless required by applicable law or agreed to in writing, software
  distributed under the License is distributed on an "AS IS" BASIS,
  WITHOUT WARRANTIES OR CONDITIONS OF ANY KIND, either express or implied.
  See the License for the specific language governing permissions and
  limitations under the License.
*/
extern crate regex;
extern crate vade;

use crate::datatypes::*;
#[cfg(feature = "sdk")]
use crate::in3_request_list::{send_request, ResolveHttpRequest};
use async_std::task;
use async_trait::async_trait;
use core::time;
use regex::Regex;
#[cfg(not(feature = "sdk"))]
use reqwest::Client;
use serde::{Deserialize, Serialize};
use std::error::Error;
#[cfg(feature = "sdk")]
use std::os::raw::c_void;
use vade::{VadePlugin, VadePluginResultValue};
use vade_sidetree_client::{
    did::{JsonWebKey, PublicKey, Service},
    multihash,
    operations::{self, DeactivateOperationInput, OperationInput},
    operations::{RecoverOperationInput, UpdateOperationInput},
};

const DEFAULT_URL: &str = "https://sidetree.evan.network/3.0/";
const EVAN_METHOD: &str = "did:evan";
const METHOD_REGEX: &str = r#"^(.*):0x(.*)$"#;
const DID_SIDETREE: &str = "sidetree";

macro_rules! parse {
    ($data:expr, $type_name:expr) => {{
        serde_json::from_str($data)
            .map_err(|e| format!("{} when parsing {} {}", &e, $type_name, $data))?
    }};
}

macro_rules! ignore_unrelated {
    ($options:expr) => {{
        let type_options: TypeOptions = parse!($options, "options");
        match type_options.r#type.as_deref() {
            Some(DID_SIDETREE) => (),
            _ => return Ok(VadePluginResultValue::Ignored),
        };
    }};
}

/// Options for DID creation. If keys are not provided, they will be generated automatically
#[derive(Serialize, Deserialize)]
#[serde(rename_all = "camelCase")]
pub struct CreateDidOptions {
    pub r#type: String,
    pub wait_for_completion: Option<bool>,
}

/// Payload for DID creation. If keys are not provided, they will be generated automatically
#[derive(Serialize, Deserialize)]
#[serde(rename_all = "camelCase")]
pub struct CreateDidPayload {
    pub update_key: Option<JsonWebKey>,
    pub recovery_key: Option<JsonWebKey>,
    pub public_keys: Option<Vec<PublicKey>>,
    pub services: Option<Vec<Service>>,
}

/// Options for DID update.
#[derive(Serialize, Deserialize)]
#[serde(rename_all = "camelCase")]
pub struct UpdateDidOptions {
    pub r#type: String,
    pub wait_for_completion: Option<bool>,
}

/// Sidetree Rest API url
pub struct VadeSidetree {
    pub config: SideTreeConfig,
}

impl VadeSidetree {
    /// Creates new instance of `VadeSidetree`.
    pub fn new(
        #[cfg(feature = "sdk")] request_id: *const c_void,
        #[cfg(feature = "sdk")] resolve_http_request: ResolveHttpRequest,
        sidetree_rest_api_url: Option<String>,
    ) -> VadeSidetree {
        // Setting default value for sidetree api url
        // If environment variable is found and it contains some value, it will replace default value
        let url = sidetree_rest_api_url.unwrap_or_else(|| DEFAULT_URL.to_string());

        let config = SideTreeConfig {
            #[cfg(feature = "sdk")]
            request_id,
            #[cfg(feature = "sdk")]
            resolve_http_request,
            sidetree_rest_api_url: url,
        };
        match env_logger::try_init() {
            Ok(_) | Err(_) => (),
        };
        VadeSidetree { config }
    }

    async fn resolve_sidetree_did(
        &self,
        base_url: String,
        did: &str,
    ) -> Result<String, Box<dyn Error>> {
        let mut api_url = base_url;
        api_url.push_str("identifiers/");
        api_url.push_str(did);

        let res: String;

        cfg_if::cfg_if! {
            if #[cfg(feature = "sdk")] {
                res = send_request(
                    api_url,
                    "GET".to_string(),
                    None,
                    self.config.request_id,
                    self.config.resolve_http_request,
                )?;
            } else {
                let client = reqwest::Client::new();
                res = client
                    .get(api_url)
                    .send()
                    .await?
                    .text()
                    .await
                    .map_err(|err| format!("DID resolve request failed; {}", &err.to_string()))?;
            }
        }

        Ok(res)
    }
}

#[async_trait(?Send)]
impl VadePlugin for VadeSidetree {
    /// Creates a new DID on sidetree.
    ///
    /// # Arguments
    ///
    /// * `did_method` - did method to cater to, usually "did:evan"
    /// * `options` - serialized object of CreateDidOptions
    /// * `payload` - no payload required, so can be left empty
    async fn did_create(
        &mut self,
        did_method: &str,
        options: &str,
        payload: &str,
    ) -> Result<VadePluginResultValue<Option<String>>, Box<dyn Error>> {
        ignore_unrelated!(options);

        if !did_method.starts_with(EVAN_METHOD) {
            return Ok(VadePluginResultValue::Ignored);
        }
        let options: CreateDidOptions = serde_json::from_str(options)?;
        let payload: CreateDidPayload = serde_json::from_str(payload)?;
        let config = OperationInput {
            public_keys: payload.public_keys,
            services: payload.services,
            update_key: payload.update_key,
            recovery_key: payload.recovery_key,
        };
        let create_operation = operations::create(Some(config));
        let create_output = match create_operation {
            Ok(value) => value,
            Err(err) => return Err(Box::from(format!("{err}"))),
        };
        let json = serde_json::to_string(&create_output)?;
        let mut api_url = self.config.sidetree_rest_api_url.clone();
        api_url.push_str("operations");
        let create_result: DIDCreateResult = serde_json::from_str(&json)?;

        #[cfg(feature = "sdk")]
        let request_pointer = self.config.request_id.clone();

        #[cfg(feature = "sdk")]
        let resolve_http_request = self.config.resolve_http_request;

        let res: String;

        cfg_if::cfg_if! {
            if #[cfg(feature = "sdk")]{
                res = send_request(
                    api_url,
                    "POST".to_string(),
                    Some(serde_json::to_string(&create_output.operation_request)?),
                    request_pointer, resolve_http_request,
                )?.to_string();
            } else {
                let client = reqwest::Client::new();
                res = client
                    .post(api_url)
                    .json(&create_result.operation_request)
                    .send()
                    .await?
                    .text()
                    .await?;

            }
        }

        let response = DidCreateResponse {
            update_key: create_result.update_key,
            recovery_key: create_result.recovery_key,
            did: serde_json::from_str(&res)?,
        };

        if options.wait_for_completion == Some(true) {
            let mut update_found = false;
            let mut timeout_counter = 0;
            while !update_found {
                let res = self
                    .resolve_sidetree_did(
                        self.config.sidetree_rest_api_url.clone(),
                        &response.did.did_document.id,
                    )
                    .await?;
                if res != "Not Found" {
                    update_found = true;
                } else {
                    task::sleep(time::Duration::from_millis(1_000)).await;
                    timeout_counter += 1;
                    if timeout_counter == 60 {
                        return Ok(VadePluginResultValue::Success(Some(
                            "Error waiting for DID create".to_string(),
                        )));
                    }
                }
            }
        }

        Ok(VadePluginResultValue::Success(Some(serde_json::to_string(
            &response,
        )?)))
    }

    /// Updates data related to a DID. Updates are supported as per Sidetree documentation
    /// `https://identity.foundation/sidetree/spec/#update`.
    ///
    /// # Arguments
    ///
    /// * `did` - DID to update data for
    /// * `options` - serialized object of TypeOptions
    /// * `payload` - serialized object of DidUpdatePayload
    async fn did_update(
        &mut self,
        did: &str,
        options: &str,
        payload: &str,
    ) -> Result<VadePluginResultValue<Option<String>>, Box<dyn Error>> {
        ignore_unrelated!(options);

        if !did.starts_with(EVAN_METHOD) {
            return Ok(VadePluginResultValue::Ignored);
        }

        let options: UpdateDidOptions = serde_json::from_str(options)?;
        let mut operation_type: String = String::new();
        let mut api_url = self.config.sidetree_rest_api_url.clone();
        #[cfg(not(feature = "sdk"))]
        let client = Client::new();

        #[cfg(feature = "sdk")]
        let request_pointer = self.config.request_id.clone();

        #[cfg(feature = "sdk")]
        let resolve_http_request = self.config.resolve_http_request;

        api_url.push_str("operations");

        let update_payload: DidUpdatePayload = serde_json::from_str(payload)?;
        let check_commitment =
            multihash::canonicalize_then_double_hash_then_encode(&update_payload.next_update_key)?;
        let update_operation = match update_payload.update_type {
            UpdateType::Update | UpdateType::Recovery => {
                if update_payload.update_type == UpdateType::Update {
                    let operation = UpdateOperationInput::new()
                        .with_did_suffix(did.split(':').last().ok_or("did not valid")?.to_string())
                        .with_patches(update_payload.patches.ok_or("patches not valid")?)
                        .with_update_key(update_payload.update_key.ok_or("update_key not valid")?)
                        .with_update_commitment(check_commitment.clone());
                    operation_type.push_str("update");
                    operations::update(operation)
                } else {
                    let recovery_commitment = multihash::canonicalize_then_double_hash_then_encode(
                        &update_payload.next_recovery_key,
                    )?;
                    let operation = RecoverOperationInput::new()
                        .with_did_suffix(did.split(':').last().ok_or("did not valid")?.to_string())
                        .with_patches(update_payload.patches.ok_or("patches not valid")?)
                        .with_recover_key(
                            update_payload
                                .recovery_key
                                .ok_or("recovery_key not valid")?,
                        )
                        .with_recovery_commitment(recovery_commitment)
                        .with_update_commitment(check_commitment.clone());
                    operation_type.push_str("recover");
                    operations::recover(operation)
                }
            }
            UpdateType::Deactivate => {
                operation_type.push_str("deactivate");
                let operation = DeactivateOperationInput::new()
                    .with_did_suffix(did.split(':').last().ok_or("did not valid")?.to_string())
                    .with_recover_key(
                        update_payload
                            .recovery_key
                            .ok_or("recovery_key not valid")?,
                    );

                operations::deactivate(operation)
            }
        };
        let update_output = match update_operation {
            Ok(value) => value,
            Err(err) => return Err(Box::from(format!("{err}"))),
        };

        let res;
        cfg_if::cfg_if! {
            if #[cfg(feature = "sdk")]{
                res = send_request(api_url, "POST".to_string(), Some(serde_json::to_string(&update_output.operation_request)?), request_pointer, resolve_http_request)?
            } else {
                res = client.post(api_url).json(&update_output.operation_request).send().await?.text().await?
            }
        }

        if options.wait_for_completion == Some(true) {
            let mut update_found = false;
            let mut timeout_counter = 0;
            while !update_found {
                let res = self
                    .resolve_sidetree_did(self.config.sidetree_rest_api_url.clone(), did)
                    .await?;
                if res != "Not Found" {
                    let did_document: SidetreeDidDocument = serde_json::from_str(&res)?;
                    match update_payload.update_type {
                        UpdateType::Update | UpdateType::Recovery => {
                            if did_document
                                .did_document_metadata
                                .method
                                .update_commitment
                                .eq(&Some(check_commitment.clone()))
                            {
                                update_found = true;
                            }
                        }
                        UpdateType::Deactivate => {
                            if did_document.did_document_metadata.deactivated == Some(true) {
                                update_found = true;
                            }
                        }
                    }
                }
                if !update_found {
                    task::sleep(time::Duration::from_millis(1_000)).await;
                    timeout_counter += 1;
                    if timeout_counter == 60 {
                        return Ok(VadePluginResultValue::Success(Some(
                            "Error waiting for DID update".to_string(),
                        )));
                    }
                }
            }
        }

        Ok(VadePluginResultValue::Success(Some(res)))
    }

    /// Fetch data about a DID, which returns this DID's DID document.
    ///
    /// # Arguments
    ///
    /// * `did` - did to fetch data for
    async fn did_resolve(
        &mut self,
        did: &str,
    ) -> Result<VadePluginResultValue<Option<String>>, Box<dyn Error>> {
        if !did.starts_with(EVAN_METHOD) {
            return Ok(VadePluginResultValue::Ignored);
        }
        let re = Regex::new(METHOD_REGEX)?;
        let is_ethereum_did = re.is_match(did);

        if is_ethereum_did {
            return Ok(VadePluginResultValue::Ignored);
        }

<<<<<<< HEAD
        let res = resolve_sidetree_did(self.config.sidetree_rest_api_url.clone(), did).await?;
=======
        let res = self
            .resolve_sidetree_did(self.config.sidetree_rest_api_url.clone(), did_id)
            .await?;
>>>>>>> 447ef787

        Ok(VadePluginResultValue::Success(Some(res)))
    }
}

#[cfg(test)]
mod tests {
    use super::*;
    use serial_test::serial;
    use std::sync::Once;
    use vade_sidetree_client::{
        did::{Document, JsonWebKey, Purpose, Service},
        secp256k1, Patch,
    };

    static INIT: Once = Once::new();

    fn enable_logging() {
        INIT.call_once(|| {
            env_logger::try_init().ok();
        });
    }

    async fn helper_create_did(
        payload: String,
    ) -> Result<DidCreateResponse, Box<dyn std::error::Error>> {
        let mut did_handler = VadeSidetree::new(std::env::var("SIDETREE_API_URL").ok());
        // first create a new DID on sidetree
        let result = did_handler
            .did_create(
                "did:evan",
                "{\"type\":\"sidetree\",\"waitForCompletion\":true}",
                &payload,
            )
            .await?;

        let response = match result {
            VadePluginResultValue::Success(Some(value)) => value.to_string(),
            _ => return Err(Box::from("Unknown Result for did create".to_string())),
        };

        Ok(parse!(&response, "DID create response"))
    }

    async fn helper_resolve_did(
        did: &str,
    ) -> Result<SidetreeDidDocument, Box<dyn std::error::Error>> {
        let mut did_handler = VadeSidetree::new(std::env::var("SIDETREE_API_URL").ok());
        let result = did_handler.did_resolve(did).await;

        let did_resolve = match result? {
            VadePluginResultValue::Success(Some(value)) => value.to_string(),
            _ => return Err(Box::from("Unknown Result for did resolve".to_string())),
        };

        Ok(parse!(&did_resolve, "DID resolve response"))
    }

    async fn helper_update_did(
        did: &str,
        update_payload: DidUpdatePayload,
    ) -> Result<(), Box<dyn std::error::Error>> {
        let mut did_handler = VadeSidetree::new(std::env::var("SIDETREE_API_URL").ok());
        let result = did_handler
            .did_update(
                did,
                &"{\"type\":\"sidetree\", \"waitForCompletion\":true}",
                &serde_json::to_string(&update_payload)?,
            )
            .await;

        let _response = match result? {
            VadePluginResultValue::Success(Some(value)) => value.to_string(),
            _ => return Err(Box::from("Unknown Result for did update".to_string())),
        };

        Ok(())
    }

    #[tokio::main]
    #[test]
    #[serial]
    async fn can_create_did() -> Result<(), Box<dyn std::error::Error>> {
        enable_logging();
        let mut did_handler = VadeSidetree::new(std::env::var("SIDETREE_API_URL").ok());
        let result = did_handler
            .did_create(
                "did:evan",
                "{\"type\":\"sidetree\",\"waitForCompletion\":true}",
                "{}",
            )
            .await;

        assert_eq!(result.is_ok(), true);

        Ok(())
    }

    #[tokio::main]
    #[test]
    #[serial]
    async fn can_create_did_with_predefined_keys() -> Result<(), Box<dyn std::error::Error>> {
        enable_logging();
        let mut did_handler = VadeSidetree::new(std::env::var("SIDETREE_API_URL").ok());

        let options = r###"{
            "type": "sidetree",
            "waitForCompletion":true
          }"###;

        let payload = r###"{
            "updateKey": {
                "kty": "EC",
                "crv": "secp256k1",
                "x": "fjpbUu5Vw9a_N2CLMN0FGDxclkMyYB5KmTY1pLiZUSs",
                "y": "1XhoPXS7o5pnrpQJX3kx6GLePa9ciTcH8Fbmo8Kl9S4",
                "d": "slZ0pCqta5YF60ev1N7SY6ffP6Zh_LmkDS_imHtz_jI"
            },
            "recoveryKey": {
                "kty": "EC",
                "crv": "secp256k1",
                "x": "PICqtwQRifxZspzID9073FJSI4AE77kjxQD2_t2cj6U",
                "y": "489btoCSOyvhgQJXU9qo7n25ttJDleOMDVCkpOvB9Uk",
                "d": "gU5iJcTcsSA0q2Ajy5bnBQIzOUthMty7swtGGcWORDw"
            }
          }"###;
        let result = did_handler.did_create("did:evan", options, payload).await;

        assert_eq!(result.is_ok(), true);

        let result_value = match result? {
            VadePluginResultValue::Success(Some(value)) => value.to_string(),
            _ => return Err(Box::from("Unknown Result for did create".to_string())),
        };

        let parsed_payload: CreateDidPayload = serde_json::from_str(payload)?;
        let parsed_result_value: DidCreateResponse = serde_json::from_str(&result_value)?;

        assert_eq!(
            serde_json::to_string(&parsed_result_value.update_key)?,
            serde_json::to_string(&parsed_payload.update_key)?,
        );
        assert_eq!(
            serde_json::to_string(&parsed_result_value.recovery_key)?,
            serde_json::to_string(&parsed_payload.recovery_key)?,
        );

        Ok(())
    }

    #[tokio::main]
    #[test]
    #[serial]
    async fn can_resolve_did() -> Result<(), Box<dyn std::error::Error>> {
        enable_logging();

        let create_response = helper_create_did("{}".to_string()).await?;

        let resolve_result = helper_resolve_did(&create_response.did.did_document.id).await?;

        assert_eq!(
            resolve_result.did_document.id,
            create_response.did.did_document.id
        );

        Ok(())
    }

    #[tokio::main]
    #[test]
    #[serial]
    async fn can_create_did_with_public_keys() -> Result<(), Box<dyn std::error::Error>> {
        enable_logging();

        let payload = r###"{
            "publicKeys": [{
                "id":"#bbs-key-1",
                "controller":"did:evan:EiCg3CsLld3PWhj4Binl7TJwElSWtbjCeeB30DpLC23X-w",
                "type":"Bls12381G2Key2020",
                "purposes": ["assertionMethod"],
                "publicKeyJwk":{
                   "kty":"EC",
                   "crv":"BLS12381_G2",
                   "x":"hl3pWYQyn0Cp3YtbCyij+hbnkEiruK2wQr7cAgnCdIf0ol4WJnWYrEQAIJDYNHvIGRwWuAP1+Fc0Jb8h5dicimgJFWkjEVKLyhjs2lJ0UcAQddq+meNhs5VfzMenSG0l"
                }
             }]
        }"###;

        let create_response = helper_create_did(payload.to_string()).await?;

        assert_eq!(
            create_response
                .did
                .did_document
                .verification_method
                .is_some(),
            true
        );
        assert_eq!(
            create_response
                .did
                .did_document
                .verification_method
                .unwrap()
                .len(),
            1
        );

        Ok(())
    }

    #[tokio::main]
    #[test]
    #[serial]
    async fn can_create_did_with_services() -> Result<(), Box<dyn std::error::Error>> {
        enable_logging();

        let payload = r###"{
            "services": [{
                "id":"service1",
                "type":"CustomService",
                "serviceEndpoint":"http://google.de"
             }]
        }"###;

        let create_response = helper_create_did(payload.to_string()).await?;

        assert_eq!(create_response.did.did_document.service.is_some(), true);
        assert_eq!(create_response.did.did_document.service.unwrap().len(), 1);

        Ok(())
    }

    #[tokio::main]
    #[test]
    #[serial]
    async fn can_update_did_add_public_keys() -> Result<(), Box<dyn std::error::Error>> {
        enable_logging();

        // first create a new DID on sidetree
        let create_response = helper_create_did("{}".to_string()).await?;

        // then add a new public key to the DID
        let key_pair = secp256k1::KeyPair::random();
        let update_key =
            key_pair.to_public_key("update_key".into(), Some([Purpose::KeyAgreement].to_vec()));

        let patch: Patch = Patch::AddPublicKeys(vade_sidetree_client::AddPublicKeys {
            public_keys: vec![update_key.clone()],
        });

        let update_payload = DidUpdatePayload {
            update_type: UpdateType::Update,
            update_key: Some(create_response.update_key),
            next_update_key: Some((&key_pair).into()),
            patches: Some(vec![patch]),
            next_recovery_key: None,
            recovery_key: None,
        };

        // update the did document with our patches
        helper_update_did(&create_response.did.did_document.id, update_payload).await?;

        // after update, resolve and check if there are 2 public keys in the DID document
        let resolve_result = helper_resolve_did(&create_response.did.did_document.id).await?;

        assert_eq!(
            resolve_result.did_document.verification_method.is_some(),
            true
        );
        assert_eq!(
            resolve_result
                .did_document
                .verification_method
                .unwrap()
                .len(),
            1
        );

        Ok(())
    }

    #[tokio::main]
    #[test]
    #[serial]
    async fn can_update_did_remove_public_keys() -> Result<(), Box<dyn std::error::Error>> {
        enable_logging();

        // first create a new DID on sidetree
        let create_response = helper_create_did("{}".to_string()).await?;

        // then add a new public key to the DID
        let key_pair = secp256k1::KeyPair::random();
        let update_key =
            key_pair.to_public_key("update_key".into(), Some([Purpose::KeyAgreement].to_vec()));

        let patch: Patch = Patch::AddPublicKeys(vade_sidetree_client::AddPublicKeys {
            public_keys: vec![update_key.clone()],
        });

        let update_payload = DidUpdatePayload {
            update_type: UpdateType::Update,
            update_key: Some(create_response.update_key),
            next_update_key: Some((&key_pair).into()),
            patches: Some(vec![patch]),
            next_recovery_key: None,
            recovery_key: None,
        };

        // update the did document with our patches
        helper_update_did(&create_response.did.did_document.id, update_payload).await?;

        // after update, resolve and check if there are 2 public keys in the DID document
        let resolve_result = helper_resolve_did(&create_response.did.did_document.id).await?;

        assert_eq!(
            resolve_result.did_document.verification_method.is_some(),
            true
        );
        assert_eq!(
            resolve_result
                .did_document
                .verification_method
                .unwrap()
                .len(),
            1
        );

        // then remove the public key from the DID again
        let new_key_pair = secp256k1::KeyPair::random();

        let patch: Patch = Patch::RemovePublicKeys(vade_sidetree_client::RemovePublicKeys {
            ids: vec!["update_key".to_string()],
        });

        let update_payload = DidUpdatePayload {
            update_type: UpdateType::Update,
            update_key: Some(JsonWebKey::from(&key_pair)),
            next_update_key: Some((&new_key_pair).into()),
            patches: Some(vec![patch]),
            next_recovery_key: None,
            recovery_key: None,
        };

        // update the did document with our patches
        helper_update_did(&create_response.did.did_document.id, update_payload).await?;

        // after update, resolve and check if there are 2 public keys in the DID document
        let resolve_result = helper_resolve_did(&create_response.did.did_document.id).await?;

        assert_eq!(
            resolve_result.did_document.verification_method.is_some(),
            false
        );
        Ok(())
    }

    #[tokio::main]
    #[test]
    #[serial]
    async fn can_update_did_add_service_endpoints() -> Result<(), Box<dyn std::error::Error>> {
        enable_logging();

        // first create a new DID on sidetree
        let create_response = helper_create_did("{}".to_string()).await?;

        let service_endpoint = "https://w3id.org/did-resolution/v1".to_string();

        let service = Service {
            id: "sds".to_string(),
            service_type: "SecureDataStrore".to_string(),
            service_endpoint: service_endpoint.clone(),
        };

        let patch: Patch = Patch::AddServices(vade_sidetree_client::AddServices {
            services: vec![service],
        });

        // then add a new public key to the DID
        let key_pair = secp256k1::KeyPair::random();

        let update_payload = DidUpdatePayload {
            update_type: UpdateType::Update,
            update_key: Some(create_response.update_key),
            next_update_key: Some((&key_pair).into()),
            patches: Some(vec![patch]),
            next_recovery_key: None,
            recovery_key: None,
        };

        // update the did document with our patches
        helper_update_did(&create_response.did.did_document.id, update_payload).await?;

        // after update, resolve and check if there is the new added service
        let resolve_result = helper_resolve_did(&create_response.did.did_document.id).await?;

        let did_document_services = resolve_result
            .did_document
            .service
            .ok_or("No Services defined")?;
        assert_eq!(did_document_services.len(), 1);
        assert_eq!(did_document_services[0].service_endpoint, service_endpoint);

        Ok(())
    }

    #[tokio::main]
    #[test]
    #[serial]
    async fn can_update_did_remove_services() -> Result<(), Box<dyn std::error::Error>> {
        enable_logging();

        // first create a new DID on sidetree
        let create_response = helper_create_did("{}".to_string()).await?;

        let service_endpoint = "https://w3id.org/did-resolution/v1".to_string();

        let service = Service {
            id: "sds".to_string(),
            service_type: "SecureDataStrore".to_string(),
            service_endpoint: service_endpoint.clone(),
        };

        let patch: Patch = Patch::AddServices(vade_sidetree_client::AddServices {
            services: vec![service],
        });

        let update1_key_pair = secp256k1::KeyPair::random();

        let update_payload = DidUpdatePayload {
            update_type: UpdateType::Update,
            update_key: Some(create_response.update_key),
            next_update_key: Some((&update1_key_pair).into()),
            patches: Some(vec![patch]),
            next_recovery_key: None,
            recovery_key: None,
        };

        // update the did document with our patches
        helper_update_did(&create_response.did.did_document.id, update_payload).await?;

        // after update, resolve and check if there is the new added service
        let resolve_result = helper_resolve_did(&create_response.did.did_document.id).await?;

        let did_document_services = resolve_result
            .did_document
            .service
            .ok_or("No Services defined")?;
        assert_eq!(did_document_services.len(), 1);
        assert_eq!(did_document_services[0].service_endpoint, service_endpoint);

        let patch: Patch = Patch::RemoveServices(vade_sidetree_client::RemoveServices {
            ids: vec!["sds".to_string()],
        });

        let update2_key_pair = secp256k1::KeyPair::random();

        let update_payload = DidUpdatePayload {
            update_type: UpdateType::Update,
            update_key: Some((&update1_key_pair).into()),
            next_update_key: Some((&update2_key_pair).into()),
            next_recovery_key: None,
            patches: Some(vec![patch]),
            recovery_key: None,
        };

        // update the did document with our patches
        helper_update_did(&create_response.did.did_document.id, update_payload).await?;

        // after update, resolve and check if the service is removed
        let resolve_result = helper_resolve_did(&create_response.did.did_document.id).await?;

        assert_eq!(resolve_result.did_document.service.is_none(), true);

        Ok(())
    }

    #[tokio::main]
    #[test]
    #[serial]
    async fn can_update_did_remove_services_with_nonce() -> Result<(), Box<dyn std::error::Error>> {
        enable_logging();

        // first create a new DID on sidetree
        let create_response = helper_create_did("{}".to_string()).await?;

        let service_endpoint = "https://w3id.org/did-resolution/v1".to_string();

        let service = Service {
            id: "sds".to_string(),
            service_type: "SecureDataStrore".to_string(),
            service_endpoint: service_endpoint.clone(),
        };

        let patch: Patch = Patch::AddServices(vade_sidetree_client::AddServices {
            services: vec![service],
        });

        let mut update1_key_pair = create_response.update_key.clone();
        update1_key_pair.nonce = Some('1'.to_string());

        let update_payload = DidUpdatePayload {
            update_type: UpdateType::Update,
            update_key: Some(create_response.update_key.clone()),
            next_update_key: Some((&update1_key_pair).into()),
            patches: Some(vec![patch]),
            next_recovery_key: None,
            recovery_key: None,
        };

        // update the did document with our patches
        helper_update_did(&create_response.did.did_document.id, update_payload).await?;

        // after update, resolve and check if there is the new added service
        let resolve_result = helper_resolve_did(&create_response.did.did_document.id).await?;

        let did_document_services = resolve_result
            .did_document
            .service
            .ok_or("No Services defined")?;
        assert_eq!(did_document_services.len(), 1);
        assert_eq!(did_document_services[0].service_endpoint, service_endpoint);

        let patch: Patch = Patch::RemoveServices(vade_sidetree_client::RemoveServices {
            ids: vec!["sds".to_string()],
        });

        let mut update2_key_pair = create_response.update_key.clone();
        update2_key_pair.nonce = Some('2'.to_string());

        let update_payload = DidUpdatePayload {
            update_type: UpdateType::Update,
            update_key: Some(update1_key_pair),
            next_update_key: Some((&update2_key_pair).into()),
            next_recovery_key: None,
            patches: Some(vec![patch]),
            recovery_key: None,
        };

        // update the did document with our patches
        helper_update_did(&create_response.did.did_document.id, update_payload).await?;

        // after update, resolve and check if the service is removed
        let resolve_result = helper_resolve_did(&create_response.did.did_document.id).await?;

        assert_eq!(resolve_result.did_document.service.is_none(), true);

        Ok(())
    }

    #[tokio::main]
    #[test]
    #[serial]
    async fn can_update_did_three_times_with_nonce() -> Result<(), Box<dyn std::error::Error>> {
        enable_logging();

        // first create a new DID on sidetree
        let create_response = helper_create_did("{}".to_string()).await?;

        let service_endpoint = "https://w3id.org/did-resolution/v1".to_string();

        let service = Service {
            id: "sds".to_string(),
            service_type: "SecureDataStrore".to_string(),
            service_endpoint: service_endpoint.clone(),
        };

        let patch: Patch = Patch::AddServices(vade_sidetree_client::AddServices {
            services: vec![service],
        });

        let mut update1_key_pair = create_response.update_key.clone();
        update1_key_pair.nonce = Some('1'.to_string());

        let update_payload = DidUpdatePayload {
            update_type: UpdateType::Update,
            update_key: Some(create_response.update_key.clone()),
            next_update_key: Some((&update1_key_pair).into()),
            patches: Some(vec![patch]),
            next_recovery_key: None,
            recovery_key: None,
        };

        // update the did document with our patches
        helper_update_did(&create_response.did.did_document.id, update_payload).await?;

        // after update, resolve and check if there is the new added service
        let resolve_result = helper_resolve_did(&create_response.did.did_document.id).await?;

        let did_document_services = resolve_result
            .did_document
            .service
            .ok_or("No Services defined")?;
        assert_eq!(did_document_services.len(), 1);
        assert_eq!(did_document_services[0].service_endpoint, service_endpoint);

        let patch: Patch = Patch::RemoveServices(vade_sidetree_client::RemoveServices {
            ids: vec!["sds".to_string()],
        });

        let mut update2_key_pair = create_response.update_key.clone();
        update2_key_pair.nonce = Some('2'.to_string());

        let update_payload = DidUpdatePayload {
            update_type: UpdateType::Update,
            update_key: Some(update1_key_pair),
            next_update_key: Some((&update2_key_pair).into()),
            next_recovery_key: None,
            patches: Some(vec![patch]),
            recovery_key: None,
        };

        // update the did document with our patches
        helper_update_did(&create_response.did.did_document.id, update_payload).await?;

        // after update, resolve and check if the service is removed
        let resolve_result = helper_resolve_did(&create_response.did.did_document.id).await?;

        assert_eq!(resolve_result.did_document.service.is_none(), true);

        let service = Service {
            id: "sds".to_string(),
            service_type: "SecureDataStrore".to_string(),
            service_endpoint: service_endpoint.clone(),
        };

        let patch: Patch = Patch::AddServices(vade_sidetree_client::AddServices {
            services: vec![service],
        });

        let mut update3_key_pair = create_response.update_key.clone();
        update3_key_pair.nonce = Some('3'.to_string());

        let update_payload = DidUpdatePayload {
            update_type: UpdateType::Update,
            update_key: Some(update2_key_pair),
            next_update_key: Some((&update3_key_pair).into()),
            patches: Some(vec![patch]),
            next_recovery_key: None,
            recovery_key: None,
        };

        // update the did document with our patches
        helper_update_did(&create_response.did.did_document.id, update_payload).await?;

        // after update, resolve and check if there is the new added service
        let resolve_result = helper_resolve_did(&create_response.did.did_document.id).await?;

        let did_document_services = resolve_result
            .did_document
            .service
            .ok_or("No Services defined")?;
        assert_eq!(did_document_services.len(), 1);
        assert_eq!(did_document_services[0].service_endpoint, service_endpoint);

        Ok(())
    }

    #[tokio::main]
    #[test]
    #[serial]
    async fn can_update_did_recover() -> Result<(), Box<dyn std::error::Error>> {
        enable_logging();

        // first create a new DID on sidetree
        let create_response = helper_create_did("{}".to_string()).await?;

        // try to recover DID

        let update1_key_pair = secp256k1::KeyPair::random();
        let recover1_key_pair = secp256k1::KeyPair::random();

        let patch: Patch = Patch::Replace(vade_sidetree_client::ReplaceDocument {
            document: Document {
                public_keys: Some(vec![update1_key_pair
                    .to_public_key("doc_key".into(), Some([Purpose::KeyAgreement].to_vec()))]),
                services: None,
            },
        });

        let update_payload = DidUpdatePayload {
            update_type: UpdateType::Recovery,
            update_key: Some(create_response.update_key),
            next_update_key: Some((&update1_key_pair).into()),
            patches: Some(vec![patch]),
            recovery_key: Some(create_response.recovery_key),
            next_recovery_key: Some((&recover1_key_pair).into()),
        };

        // update the did document with our patches
        helper_update_did(&create_response.did.did_document.id, update_payload).await?;

        // try to resolve DID after recovery
        let resolve_result = helper_resolve_did(&create_response.did.did_document.id).await?;

        // check if the replaced key is now in the document
        assert_eq!(
            resolve_result.did_document.verification_method.is_some(),
            true
        );
        assert_eq!(
            resolve_result.did_document.verification_method.unwrap()[0].id,
            "#doc_key"
        );

        Ok(())
    }

    #[tokio::main]
    #[test]
    #[serial]
    async fn can_update_did_recover_with_nonce() -> Result<(), Box<dyn std::error::Error>> {
        enable_logging();

        // first create a new DID on sidetree
        let create_response = helper_create_did("{}".to_string()).await?;

        // try to recover DID

        let mut update1_key_pair = create_response.update_key.clone();
        update1_key_pair.nonce = Some('1'.to_string());
        let mut recover1_key_pair = create_response.recovery_key.clone();
        recover1_key_pair.nonce = Some('1'.to_string());

        let patch: Patch = Patch::Replace(vade_sidetree_client::ReplaceDocument {
            document: Document {
                public_keys: None,
                services: None,
            },
        });

        let update_payload = DidUpdatePayload {
            update_type: UpdateType::Recovery,
            update_key: Some(create_response.update_key),
            next_update_key: Some((&update1_key_pair).into()),
            patches: Some(vec![patch]),
            recovery_key: Some(create_response.recovery_key),
            next_recovery_key: Some((&recover1_key_pair).into()),
        };

        // update the did document with our patches
        helper_update_did(&create_response.did.did_document.id, update_payload).await?;

        // try to resolve DID after recovery
        let resolve_result = helper_resolve_did(&create_response.did.did_document.id).await?;

        // check if the replaced key is now in the document
        assert_eq!(
            resolve_result.did_document.verification_method.is_some(),
            false
        );

        Ok(())
    }

    #[tokio::main]
    #[test]
    #[serial]
    async fn can_deactivate_did_after_recover_with_nonce() -> Result<(), Box<dyn std::error::Error>>
    {
        enable_logging();

        // first create a new DID on sidetree
        let create_response = helper_create_did("{}".to_string()).await?;

        // try to recover DID

        let mut update1_key_pair = create_response.update_key.clone();
        update1_key_pair.nonce = Some('1'.to_string());
        let mut recover1_key_pair = create_response.recovery_key.clone();
        recover1_key_pair.nonce = Some('2'.to_string());

        let patch: Patch = Patch::Replace(vade_sidetree_client::ReplaceDocument {
            document: Document {
                public_keys: None,
                services: None,
            },
        });

        let update_payload = DidUpdatePayload {
            update_type: UpdateType::Recovery,
            update_key: Some(create_response.update_key),
            next_update_key: Some((&update1_key_pair).into()),
            patches: Some(vec![patch]),
            recovery_key: Some(create_response.recovery_key.clone()),
            next_recovery_key: Some((&recover1_key_pair).into()),
        };

        // update the did document with our patches
        helper_update_did(&create_response.did.did_document.id, update_payload).await?;

        // try to resolve DID after recovery
        let resolve_result = helper_resolve_did(&create_response.did.did_document.id).await?;

        // check if the replaced key is now in the document
        assert_eq!(
            resolve_result.did_document.verification_method.is_some(),
            false
        );

        let mut deactivate_key_pair = create_response.recovery_key.clone();
        deactivate_key_pair.nonce = Some('2'.to_string());

        let deactivate_payload = DidUpdatePayload {
            update_type: UpdateType::Deactivate,
            update_key: None,
            next_update_key: None,
            patches: None,
            recovery_key: Some(deactivate_key_pair),
            next_recovery_key: None,
        };

        // update the did document with our patches
        helper_update_did(&create_response.did.did_document.id, deactivate_payload).await?;

        // after update, resolve and check if the DID is deactivated
        let resolve_result = helper_resolve_did(&create_response.did.did_document.id).await?;

        // check if the replaced key is now in the document
        assert_eq!(
            resolve_result.did_document_metadata.deactivated.is_some(),
            true
        );
        assert_eq!(
            resolve_result.did_document_metadata.deactivated.unwrap(),
            true
        );

        Ok(())
    }

    #[tokio::main]
    #[test]
    #[serial]
    async fn can_update_did_deactivate() -> Result<(), Box<dyn std::error::Error>> {
        enable_logging();

        // first create a new DID on sidetree
        let create_response = helper_create_did("{}".to_string()).await?;

        let update_payload = DidUpdatePayload {
            update_type: UpdateType::Deactivate,
            update_key: None,
            next_update_key: None,
            patches: None,
            recovery_key: Some(create_response.recovery_key),
            next_recovery_key: None,
        };

        // update the did document with our patches
        helper_update_did(&create_response.did.did_document.id, update_payload).await?;

        // after update, resolve and check if the DID is deactivated
        let resolve_result = helper_resolve_did(&create_response.did.did_document.id).await?;

        // check if the replaced key is now in the document
        assert_eq!(
            resolve_result.did_document_metadata.deactivated.is_some(),
            true
        );
        assert_eq!(
            resolve_result.did_document_metadata.deactivated.unwrap(),
            true
        );

        Ok(())
    }
}<|MERGE_RESOLUTION|>--- conflicted
+++ resolved
@@ -405,13 +405,9 @@
             return Ok(VadePluginResultValue::Ignored);
         }
 
-<<<<<<< HEAD
-        let res = resolve_sidetree_did(self.config.sidetree_rest_api_url.clone(), did).await?;
-=======
         let res = self
-            .resolve_sidetree_did(self.config.sidetree_rest_api_url.clone(), did_id)
+            .resolve_sidetree_did(self.config.sidetree_rest_api_url.clone(), did)
             .await?;
->>>>>>> 447ef787
 
         Ok(VadePluginResultValue::Success(Some(res)))
     }
