# vade-sidetree

## Next Version

### Features

- add support for passing keys to DID creation
- add new flag `waitForCompletion` to the creation and update process
<<<<<<< HEAD
- add typescript typings
=======
- export sidetree-client module
>>>>>>> bba28054

### Fixes

- Fix the correct payload for IETF json patches
- fix in3 request list fallback payload

### Deprecations

## v0.0.3

### Features

- Add type options to did_create and did_update

## v0.0.2

### Fixes

- allow resolval only for Sidetree based DIDs

## v0.0.1

- initial implementation of sidetree based DID handling (create/update/delete) in Vade<|MERGE_RESOLUTION|>--- conflicted
+++ resolved
@@ -6,11 +6,8 @@
 
 - add support for passing keys to DID creation
 - add new flag `waitForCompletion` to the creation and update process
-<<<<<<< HEAD
 - add typescript typings
-=======
 - export sidetree-client module
->>>>>>> bba28054
 
 ### Fixes
 
